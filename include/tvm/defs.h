--- conflicted
+++ resolved
@@ -98,13 +98,9 @@
                 && (big_number * big_number - std::numeric_limits<double>::max() / 4)
                    < (2 * std::numeric_limits<double>::epsilon()) * std::numeric_limits<double>::max(),
                   "big_number was not computed at compile time or its value was not correct");
-<<<<<<< HEAD
-  }
-=======
 
     /** Default gravity vector */
     static const Eigen::Vector3d gravity {0, 0, 9.81};
   } // namespace constant
->>>>>>> 287875bb
 
 }  // namespace tvm