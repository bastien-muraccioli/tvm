#include "SolverTestFunctions.h"

#include <tvm/ControlProblem.h>
#include <tvm/LinearizedControlProblem.h>
#include <tvm/Variable.h>
#include <tvm/constraint/abstract/Constraint.h>
#include <tvm/hint/Substitution.h>
#include <tvm/function/abstract/LinearFunction.h>
#include <tvm/function/IdentityFunction.h>
#include <tvm/graph/CallGraph.h>
#include <tvm/scheme/WeightedLeastSquares.h>
#include <tvm/task_dynamics/None.h>
#include <tvm/task_dynamics/ProportionalDerivative.h>
#include <tvm/task_dynamics/VelocityDamper.h>

using namespace tvm;
using namespace Eigen;

<<<<<<< HEAD
#define DOCTEST_CONFIG_IMPLEMENT_WITH_MAIN
#define DOCTEST_CONFIG_SUPER_FAST_ASSERTS
#include "doctest/doctest.h"

TEST_CASE("Basic problem")
=======
void checkJacobian(FunctionPtr f)
{
  auto userValue = std::make_shared<graph::internal::Inputs>();
  userValue->addInput(f, tvm::internal::FirstOrderProvider::Output::Value);
  auto userFull = std::make_shared<graph::internal::Inputs>();
  userFull->addInput(f, tvm::internal::FirstOrderProvider::Output::Value);
  userFull->addInput(f, tvm::internal::FirstOrderProvider::Output::Jacobian);

  tvm::graph::CallGraph gValue;
  gValue.add(userValue);
  gValue.update();
  tvm::graph::CallGraph gFull;
  gFull.add(userFull);
  gFull.update();

  for (auto x : f->variables())
  {
    VectorXd x0 = VectorXd::Random(x->size());
    x->value(x0);
    gFull.execute();
    auto f0 = f->value();
    auto J0 = f->jacobian(*x);

    const double h = 1e-6;
    MatrixXd J(f->size(), x->size());
    for (int i = 0; i < x->size(); ++i)
    {
      auto xi = x0;
      xi[i] += h;
      x->value(xi);
      gValue.execute();
      J.col(i) = (f->value() - f0) / h;
    }

    std::cout << x->name() << ": " << (J - J0).array().abs().maxCoeff() << std::endl;
  }
}

void checkNormalAcc(FunctionPtr f)
{
  auto user1stOrder = std::make_shared<graph::internal::Inputs>();
  user1stOrder->addInput(f, tvm::internal::FirstOrderProvider::Output::Value);
  user1stOrder->addInput(f, tvm::internal::FirstOrderProvider::Output::Jacobian);
  auto userFull = std::make_shared<graph::internal::Inputs>();
  userFull->addInput(f, tvm::internal::FirstOrderProvider::Output::Value);
  userFull->addInput(f, tvm::internal::FirstOrderProvider::Output::Jacobian);
  userFull->addInput(f, function::abstract::Function::Output::Velocity);
  userFull->addInput(f, function::abstract::Function::Output::NormalAcceleration);

  tvm::graph::CallGraph g1stOrder;
  g1stOrder.add(user1stOrder);
  g1stOrder.update();
  tvm::graph::CallGraph gFull;
  gFull.add(userFull);
  gFull.update();

  VectorXd na = VectorXd::Zero(f->size());
  VectorXd na0;
  for (auto x : f->variables())
  {
    VariablePtr v = dot(x);
    VectorXd x0 = VectorXd::Random(x->size());
    VectorXd v0 = VectorXd::Random(x->size());
    x->value(x0);
    v->value(v0);
    gFull.execute();
    auto J0 = f->jacobian(*x);
    na0 = f->normalAcceleration();

    const double h = 1e-6;
    x->value(x0 + h*v0);
    g1stOrder.execute();
    MatrixXd J1 = f->jacobian(*x);
    na += (J1 - J0) / h * v0;
  }

  std::cout << (na - na0).array().abs().maxCoeff() << std::endl;
}

void solverTest01()
>>>>>>> 287875bb
{

<<<<<<< HEAD
}

TEST_CASE("Substitution")
=======
  int dim = 3;
  Space s2(dim);
  VariablePtr q = s2.createVariable("q");
  VariablePtr dq = dot(q);
  q->value(Vector3d(0.4, -0.6, 0.9));
  dq->value(Vector3d::Zero());

  auto sf = std::make_shared<SphereFunction>(x, Vector2d(0, 0), 1);
  auto rf = std::make_shared<Simple2dRobotEE>(q, Vector2d(2, 0), Vector3d(1, 1, 1));
  auto idx = std::make_shared<function::IdentityFunction>(x);
  auto df = std::make_shared<Difference>(rf, idx);

  VectorXd v(2); v << 0, 0;
  Vector3d b = Vector3d::Constant(1.5);

  double dt = 1e-1;
  ControlProblem pb;
  LinearizedControlProblem lpb(pb);
  auto t1 = lpb.add(sf == 0., task_dynamics::PD(2), { requirements::PriorityLevel(0) });
  auto t2 = lpb.add(df == v, task_dynamics::PD(2), { requirements::PriorityLevel(0) });
  auto t3 = lpb.add(-b <= q <= b, task_dynamics::VelocityDamper(dt, { 1., 0.01, 0, 1 }), { requirements::PriorityLevel(0) });
  std::cout << t1->task.taskDynamics<task_dynamics::PD>()->gains().first << std::endl;

  scheme::WeightedLeastSquares solver;
  solver.solve(lpb);
  std::cout << "ddx = " << dot(x, 2)->value().transpose() << std::endl;
  std::cout << "ddq = " << dot(q, 2)->value().transpose() << std::endl;
}

void solverTest02()
>>>>>>> 287875bb
{
  Space s1(2);
  int dim = 3;
  Space s2(dim);

<<<<<<< HEAD
  VectorXd ddx0;
  VectorXd ddq0;
  {
    VariablePtr x = s1.createVariable("x");
    VariablePtr dx = dot(x);
    x->value(Vector2d(0.5, 0.5));
    dx->value(Vector2d::Zero());

    VariablePtr q = s2.createVariable("q");
    VariablePtr dq = dot(q);
    q->value(Vector3d(0.4, -0.6, 0.9));
    dq->value(Vector3d::Zero());

    auto sf = std::make_shared<SphereFunction>(x, Vector2d(0, 0), 1);
    auto rf = std::make_shared<Simple2dRobotEE>(q, Vector2d(2, 0), Vector3d(1, 1, 1));
    auto idx = std::make_shared<function::IdentityFunction>(x);
    auto df = std::make_shared<Difference>(rf, idx);
    auto idq = std::make_shared<function::IdentityFunction>(dot(q,2));

    VectorXd v(2); v << 0, 0;
    Vector3d b = Vector3d::Constant(1.5);

    double dt = 1e-1;
    LinearizedControlProblem lpb;
    auto t1 = lpb.add(sf == 0., task_dynamics::PD(2), { requirements::PriorityLevel(0) });
    auto t2 = lpb.add(df == v, task_dynamics::PD(2), { requirements::PriorityLevel(0) });
    auto t3 = lpb.add(-b <= q <= b, task_dynamics::VelocityDamper(dt, { 1., 0.01, 0, 1 }), { requirements::PriorityLevel(0) });
    auto t4 = lpb.add(idq == 0., task_dynamics::None(), { requirements::PriorityLevel(1) });

    scheme::WeightedLeastSquares solver;
    solver.solve(lpb);
    ddx0 = dot(x, 2)->value();
    ddq0 = dot(q, 2)->value();
  }

  VectorXd ddxs;
  VectorXd ddqs;
  {
    VariablePtr x = s1.createVariable("x");
    VariablePtr dx = dot(x);
    x->value(Vector2d(0.5, 0.5));
    dx->value(Vector2d::Zero());

    VariablePtr q = s2.createVariable("q");
    VariablePtr dq = dot(q);
    q->value(Vector3d(0.4, -0.6, 0.9));
    dq->value(Vector3d::Zero());

    auto sf = std::make_shared<SphereFunction>(x, Vector2d(0, 0), 1);
    auto rf = std::make_shared<Simple2dRobotEE>(q, Vector2d(2, 0), Vector3d(1, 1, 1));
    auto idx = std::make_shared<function::IdentityFunction>(x);
    auto df = std::make_shared<Difference>(rf, idx);
    auto idq = std::make_shared<function::IdentityFunction>(dot(q, 2));

    VectorXd v(2); v << 0, 0;
    Vector3d b = Vector3d::Constant(1.5);

    double dt = 1e-1;
    LinearizedControlProblem lpb;
    auto t1 = lpb.add(sf == 0., task_dynamics::PD(2), { requirements::PriorityLevel(0) });
    auto t2 = lpb.add(df == v, task_dynamics::PD(2), { requirements::PriorityLevel(0) });
    auto t3 = lpb.add(-b <= q <= b, task_dynamics::VelocityDamper(dt, { 1., 0.01, 0, 1 }), { requirements::PriorityLevel(0) });
    auto t4 = lpb.add(idq == 0., task_dynamics::None(), { requirements::PriorityLevel(1) });

    lpb.add(hint::Substitution(lpb.constraint(t2.get()), dot(x, 2)));

    scheme::WeightedLeastSquares solver;
    solver.solve(lpb);
    ddxs = dot(x, 2)->value();
    ddqs = dot(q, 2)->value();
  }

  FAST_CHECK_UNARY(ddx0.isApprox(ddxs, 1e-10));
  FAST_CHECK_UNARY(ddq0.isApprox(ddqs, 1e-10));
=======
  scheme::WeightedLeastSquares solver;
  solver.solve(lpb);
}

void solverTest03()
{
  VariablePtr x = Space(3).createVariable("x");
  VariablePtr q = Space(3).createVariable("q");

  Eigen::MatrixXd x_cstr_A(3,3); x_cstr_A.setZero();
  x_cstr_A(0,0) = 1;
  auto x_cstr = std::make_shared<function::BasicLinearFunction>(x_cstr_A, x);
  auto x_id = std::make_shared<function::IdentityFunction>(x);
  Eigen::VectorXd xT(3);
  xT << 100, 1, 2;
  Eigen::VectorXd qL(3);
  qL << -5, -5, -5;
  Eigen::VectorXd qU = -qL;

  ControlProblem pb;
  pb.add(x_cstr == 0., task_dynamics::PD(1.), { requirements::PriorityLevel(0) });
  pb.add(qL <= q <= qU, task_dynamics::None(), { requirements::PriorityLevel(0) });
  pb.add(x_id == xT, task_dynamics::PD(1.), { requirements::PriorityLevel(1) });

  LinearizedControlProblem lpb(pb);

  scheme::WeightedLeastSquares solver(true);
  auto dx = dot(x);
  dx->value(Eigen::VectorXd::Zero(3));
  for(int i = 0; i < 100; ++i)
  {
    solver.solve(lpb);
    auto x_v = x->value();
    auto dx_v = dx->value();
    dx_v += 0.005*dot(x,2)->value();
    x_v += 0.005*dx_v + 0.0005*0.005*dot(x,2)->value()/2;
    dx->value(dx_v);
    x->value(x_v);
  }
  std::cout << "Final x " << x->value().transpose() << std::endl;
  std::cout << "Final q " << q->value().transpose() << std::endl;
>>>>>>> 287875bb
}<|MERGE_RESOLUTION|>--- conflicted
+++ resolved
@@ -16,138 +16,21 @@
 using namespace tvm;
 using namespace Eigen;
 
-<<<<<<< HEAD
 #define DOCTEST_CONFIG_IMPLEMENT_WITH_MAIN
 #define DOCTEST_CONFIG_SUPER_FAST_ASSERTS
 #include "doctest/doctest.h"
 
 TEST_CASE("Basic problem")
-=======
-void checkJacobian(FunctionPtr f)
-{
-  auto userValue = std::make_shared<graph::internal::Inputs>();
-  userValue->addInput(f, tvm::internal::FirstOrderProvider::Output::Value);
-  auto userFull = std::make_shared<graph::internal::Inputs>();
-  userFull->addInput(f, tvm::internal::FirstOrderProvider::Output::Value);
-  userFull->addInput(f, tvm::internal::FirstOrderProvider::Output::Jacobian);
-
-  tvm::graph::CallGraph gValue;
-  gValue.add(userValue);
-  gValue.update();
-  tvm::graph::CallGraph gFull;
-  gFull.add(userFull);
-  gFull.update();
-
-  for (auto x : f->variables())
-  {
-    VectorXd x0 = VectorXd::Random(x->size());
-    x->value(x0);
-    gFull.execute();
-    auto f0 = f->value();
-    auto J0 = f->jacobian(*x);
-
-    const double h = 1e-6;
-    MatrixXd J(f->size(), x->size());
-    for (int i = 0; i < x->size(); ++i)
-    {
-      auto xi = x0;
-      xi[i] += h;
-      x->value(xi);
-      gValue.execute();
-      J.col(i) = (f->value() - f0) / h;
-    }
-
-    std::cout << x->name() << ": " << (J - J0).array().abs().maxCoeff() << std::endl;
-  }
-}
-
-void checkNormalAcc(FunctionPtr f)
-{
-  auto user1stOrder = std::make_shared<graph::internal::Inputs>();
-  user1stOrder->addInput(f, tvm::internal::FirstOrderProvider::Output::Value);
-  user1stOrder->addInput(f, tvm::internal::FirstOrderProvider::Output::Jacobian);
-  auto userFull = std::make_shared<graph::internal::Inputs>();
-  userFull->addInput(f, tvm::internal::FirstOrderProvider::Output::Value);
-  userFull->addInput(f, tvm::internal::FirstOrderProvider::Output::Jacobian);
-  userFull->addInput(f, function::abstract::Function::Output::Velocity);
-  userFull->addInput(f, function::abstract::Function::Output::NormalAcceleration);
-
-  tvm::graph::CallGraph g1stOrder;
-  g1stOrder.add(user1stOrder);
-  g1stOrder.update();
-  tvm::graph::CallGraph gFull;
-  gFull.add(userFull);
-  gFull.update();
-
-  VectorXd na = VectorXd::Zero(f->size());
-  VectorXd na0;
-  for (auto x : f->variables())
-  {
-    VariablePtr v = dot(x);
-    VectorXd x0 = VectorXd::Random(x->size());
-    VectorXd v0 = VectorXd::Random(x->size());
-    x->value(x0);
-    v->value(v0);
-    gFull.execute();
-    auto J0 = f->jacobian(*x);
-    na0 = f->normalAcceleration();
-
-    const double h = 1e-6;
-    x->value(x0 + h*v0);
-    g1stOrder.execute();
-    MatrixXd J1 = f->jacobian(*x);
-    na += (J1 - J0) / h * v0;
-  }
-
-  std::cout << (na - na0).array().abs().maxCoeff() << std::endl;
-}
-
-void solverTest01()
->>>>>>> 287875bb
 {
 
-<<<<<<< HEAD
 }
 
 TEST_CASE("Substitution")
-=======
-  int dim = 3;
-  Space s2(dim);
-  VariablePtr q = s2.createVariable("q");
-  VariablePtr dq = dot(q);
-  q->value(Vector3d(0.4, -0.6, 0.9));
-  dq->value(Vector3d::Zero());
-
-  auto sf = std::make_shared<SphereFunction>(x, Vector2d(0, 0), 1);
-  auto rf = std::make_shared<Simple2dRobotEE>(q, Vector2d(2, 0), Vector3d(1, 1, 1));
-  auto idx = std::make_shared<function::IdentityFunction>(x);
-  auto df = std::make_shared<Difference>(rf, idx);
-
-  VectorXd v(2); v << 0, 0;
-  Vector3d b = Vector3d::Constant(1.5);
-
-  double dt = 1e-1;
-  ControlProblem pb;
-  LinearizedControlProblem lpb(pb);
-  auto t1 = lpb.add(sf == 0., task_dynamics::PD(2), { requirements::PriorityLevel(0) });
-  auto t2 = lpb.add(df == v, task_dynamics::PD(2), { requirements::PriorityLevel(0) });
-  auto t3 = lpb.add(-b <= q <= b, task_dynamics::VelocityDamper(dt, { 1., 0.01, 0, 1 }), { requirements::PriorityLevel(0) });
-  std::cout << t1->task.taskDynamics<task_dynamics::PD>()->gains().first << std::endl;
-
-  scheme::WeightedLeastSquares solver;
-  solver.solve(lpb);
-  std::cout << "ddx = " << dot(x, 2)->value().transpose() << std::endl;
-  std::cout << "ddq = " << dot(q, 2)->value().transpose() << std::endl;
-}
-
-void solverTest02()
->>>>>>> 287875bb
 {
   Space s1(2);
   int dim = 3;
   Space s2(dim);
 
-<<<<<<< HEAD
   VectorXd ddx0;
   VectorXd ddq0;
   {
@@ -222,47 +105,4 @@
 
   FAST_CHECK_UNARY(ddx0.isApprox(ddxs, 1e-10));
   FAST_CHECK_UNARY(ddq0.isApprox(ddqs, 1e-10));
-=======
-  scheme::WeightedLeastSquares solver;
-  solver.solve(lpb);
-}
-
-void solverTest03()
-{
-  VariablePtr x = Space(3).createVariable("x");
-  VariablePtr q = Space(3).createVariable("q");
-
-  Eigen::MatrixXd x_cstr_A(3,3); x_cstr_A.setZero();
-  x_cstr_A(0,0) = 1;
-  auto x_cstr = std::make_shared<function::BasicLinearFunction>(x_cstr_A, x);
-  auto x_id = std::make_shared<function::IdentityFunction>(x);
-  Eigen::VectorXd xT(3);
-  xT << 100, 1, 2;
-  Eigen::VectorXd qL(3);
-  qL << -5, -5, -5;
-  Eigen::VectorXd qU = -qL;
-
-  ControlProblem pb;
-  pb.add(x_cstr == 0., task_dynamics::PD(1.), { requirements::PriorityLevel(0) });
-  pb.add(qL <= q <= qU, task_dynamics::None(), { requirements::PriorityLevel(0) });
-  pb.add(x_id == xT, task_dynamics::PD(1.), { requirements::PriorityLevel(1) });
-
-  LinearizedControlProblem lpb(pb);
-
-  scheme::WeightedLeastSquares solver(true);
-  auto dx = dot(x);
-  dx->value(Eigen::VectorXd::Zero(3));
-  for(int i = 0; i < 100; ++i)
-  {
-    solver.solve(lpb);
-    auto x_v = x->value();
-    auto dx_v = dx->value();
-    dx_v += 0.005*dot(x,2)->value();
-    x_v += 0.005*dx_v + 0.0005*0.005*dot(x,2)->value()/2;
-    dx->value(dx_v);
-    x->value(x_v);
-  }
-  std::cout << "Final x " << x->value().transpose() << std::endl;
-  std::cout << "Final q " << q->value().transpose() << std::endl;
->>>>>>> 287875bb
 }