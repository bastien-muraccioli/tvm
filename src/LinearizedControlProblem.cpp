--- conflicted
+++ resolved
@@ -5,18 +5,14 @@
 
 namespace tvm
 {
-<<<<<<< HEAD
   LinearizedControlProblem::LinearizedControlProblem()
     : finalized_(false)
   {
   }
 
   LinearizedControlProblem::LinearizedControlProblem(const ControlProblem& pb)
-    : finalized_(false)
-=======
-  LinearizedControlProblem::LinearizedControlProblem(const ControlProblem& pb)
   : ControlProblem()
->>>>>>> 287875bb
+  , finalized_(false)
   {
     for (auto tr : pb.tasks())
       add(tr);
